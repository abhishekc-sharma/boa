--- conflicted
+++ resolved
@@ -142,7 +142,6 @@
 }
 
 #[test]
-<<<<<<< HEAD
 fn check_non_unique_method_definition_params() {
     check_invalid(
         "const x = {
@@ -150,7 +149,9 @@
         };
         ",
     )
-=======
+}
+
+#[test]
 fn check_object_short_function_get() {
     let object_properties = vec![PropertyDefinition::method_definition(
         MethodDefinitionKind::Ordinary,
@@ -190,5 +191,4 @@
         )])
         .into()],
     );
->>>>>>> 5a5061ca
 }